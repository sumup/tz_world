defmodule TzWorldTest do
  use ExUnit.Case
  doctest TzWorld

  test "a known lookup" do
    assert TzWorld.timezone_at(%Geo.Point{coordinates: {3.2, 45.32}}) ==
             {:ok, "Europe/Paris"}
  end

  test "a known lookup failure" do
    assert TzWorld.timezone_at(%Geo.Point{coordinates: {1.3, 65.62}}) ==
<<<<<<< HEAD
             {:error, :timezone_not_found}
  end

  test "an eastern long, northern lat" do
    assert TzWorld.timezone_at(%Geo.Point{coordinates: {103.8198, 1.3521}}) ==
             {:ok, "Asia/Singapore"}
=======
             {:error, :time_zone_not_found}
  end

  test "an eastern lon, northern lat" do
    assert TzWorld.timezone_at(%Geo.Point{coordinates: {103.8198, 1.3521}}) ==
             {:ok, "Asia/Singapore"}
  end

  test "a western lon, northern lat with GeoPointZ" do
    assert TzWorld.timezone_at(%Geo.PointZ{coordinates: {-74.006, 40.7128, 0.0}}) ==
             {:ok, "America/New_York"}
>>>>>>> 25805788
  end
end<|MERGE_RESOLUTION|>--- conflicted
+++ resolved
@@ -9,14 +9,6 @@
 
   test "a known lookup failure" do
     assert TzWorld.timezone_at(%Geo.Point{coordinates: {1.3, 65.62}}) ==
-<<<<<<< HEAD
-             {:error, :timezone_not_found}
-  end
-
-  test "an eastern long, northern lat" do
-    assert TzWorld.timezone_at(%Geo.Point{coordinates: {103.8198, 1.3521}}) ==
-             {:ok, "Asia/Singapore"}
-=======
              {:error, :time_zone_not_found}
   end
 
@@ -28,6 +20,6 @@
   test "a western lon, northern lat with GeoPointZ" do
     assert TzWorld.timezone_at(%Geo.PointZ{coordinates: {-74.006, 40.7128, 0.0}}) ==
              {:ok, "America/New_York"}
->>>>>>> 25805788
+
   end
 end