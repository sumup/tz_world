--- conflicted
+++ resolved
@@ -4,11 +4,9 @@
 
   """
   use GenServer
-<<<<<<< HEAD
-  alias Geo.Point
-=======
+
   alias Geo.{Point, PointZ}
->>>>>>> 25805788
+
   import TzWorld.Guards
   alias TzWorld.GeoData
 
@@ -52,14 +50,6 @@
     GenServer.call(__MODULE__, {:timezone_at, point}, @timeout)
   end
 
-<<<<<<< HEAD
-  @spec timezone_at(lng :: number, lat :: number) :: {:ok, String.t()} | {:error, String.t()}
-  def timezone_at(lng, lat) when is_lng(lng) and is_lat(lat) do
-    point = %Geo.Point{coordinates: {lng, lat}}
-    GenServer.call(__MODULE__, {:timezone_at, point}, @timeout)
-  end
-
-=======
   @spec timezone_at(Geo.PointZ.t()) :: {:ok, String.t()} | {:error, String.t()}
   def timezone_at(%PointZ{coordinates: {lng, lat, _alt}}) do
     point = %Point{coordinates: {lng, lat}}
@@ -72,7 +62,6 @@
     GenServer.call(__MODULE__, {:timezone_at, point}, @timeout)
   end
 
->>>>>>> 25805788
   @doc """
   Reload the timezone geo JSON data.
 
@@ -115,11 +104,7 @@
         |> case do
           %Geo.MultiPolygon{properties: %{tzid: tzid}} -> {:ok, tzid}
           %Geo.Polygon{properties: %{tzid: tzid}} -> {:ok, tzid}
-<<<<<<< HEAD
-          nil -> {:error, :timezone_not_found}
-=======
           nil -> {:error, :time_zone_not_found}
->>>>>>> 25805788
         end
       end
 
